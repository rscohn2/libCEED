--- conflicted
+++ resolved
@@ -85,12 +85,7 @@
 # backends/[ref & occa & magma]
 ref.c     := $(sort $(wildcard backends/ref/*.c))
 occa.c    := $(sort $(wildcard backends/occa/*.c))
-<<<<<<< HEAD
-occa.o    := $(occa.c:%.c=$(OBJDIR)/%.o)
 magma.c   := $(sort $(wildcard backends/magma/*.c))
-magma.o   := $(magma.c:%.c=$(OBJDIR)/%.o)
-=======
->>>>>>> c7d9a6b6
 
 # Output using the 216-color rules mode
 rule_file = $(notdir $(1))
