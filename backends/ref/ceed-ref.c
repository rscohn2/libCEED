// Copyright (c) 2017-2018, Lawrence Livermore National Security, LLC.
// Produced at the Lawrence Livermore National Laboratory. LLNL-CODE-734707.
// All Rights reserved. See files LICENSE and NOTICE for details.
//
// This file is part of CEED, a collection of benchmarks, miniapps, software
// libraries and APIs for efficient high-order finite element and spectral
// element discretizations for exascale applications. For more information and
// source code availability see http://github.com/ceed.
//
// The CEED research is supported by the Exascale Computing Project 17-SC-20-SC,
// a collaborative effort of two U.S. Department of Energy organizations (Office
// of Science and the National Nuclear Security Administration) responsible for
// the planning and preparation of a capable exascale ecosystem, including
// software, applications, hardware, advanced system engineering and early
// testbed platforms, in support of the nation's exascale computing imperative.

#include <ceed-impl.h>
#include <string.h>
<<<<<<< HEAD

typedef struct {
  CeedScalar *array;
  CeedScalar *array_allocated;
} CeedVector_Ref;

typedef struct {
  const CeedInt *indices;
  CeedInt *indices_allocated;
} CeedElemRestriction_Ref;

typedef struct {
  CeedVector etmp;
  CeedVector qdata;
} CeedOperator_Ref;

static int CeedVectorSetArray_Ref(CeedVector vec, CeedMemType mtype,
                                  CeedCopyMode cmode, CeedScalar *array) {
  CeedVector_Ref *impl = vec->data;
  int ierr;

  if (mtype != CEED_MEM_HOST)
    return CeedError(vec->ceed, 1, "Only MemType = HOST supported");
  ierr = CeedFree(&impl->array_allocated); CeedChk(ierr);
  switch (cmode) {
  case CEED_COPY_VALUES:
    ierr = CeedMalloc(vec->length, &impl->array_allocated); CeedChk(ierr);
    impl->array = impl->array_allocated;
    if (array) memcpy(impl->array, array, vec->length * sizeof(array[0]));
    break;
  case CEED_OWN_POINTER:
    impl->array_allocated = array;
    impl->array = array;
    break;
  case CEED_USE_POINTER:
    impl->array = array;
  }
  return 0;
}

static int CeedVectorGetArray_Ref(CeedVector vec, CeedMemType mtype,
                                  CeedScalar **array) {
  CeedVector_Ref *impl = vec->data;
  int ierr;

  if (mtype != CEED_MEM_HOST)
    return CeedError(vec->ceed, 1, "Can only provide to HOST memory");
  if (!impl->array) { // Allocate if array is not yet allocated
    ierr = CeedVectorSetArray(vec, CEED_MEM_HOST, CEED_COPY_VALUES, NULL);
    CeedChk(ierr);
  }
  *array = impl->array;
  return 0;
}

static int CeedVectorGetArrayRead_Ref(CeedVector vec, CeedMemType mtype,
                                      const CeedScalar **array) {
  CeedVector_Ref *impl = vec->data;
  int ierr;

  if (mtype != CEED_MEM_HOST)
    return CeedError(vec->ceed, 1, "Can only provide to HOST memory");
  if (!impl->array) { // Allocate if array is not yet allocated
    ierr = CeedVectorSetArray(vec, CEED_MEM_HOST, CEED_COPY_VALUES, NULL);
    CeedChk(ierr);
  }
  *array = impl->array;
  return 0;
}

static int CeedVectorRestoreArray_Ref(CeedVector vec, CeedScalar **array) {
  *array = NULL;
  return 0;
}

static int CeedVectorRestoreArrayRead_Ref(CeedVector vec,
    const CeedScalar **array) {
  *array = NULL;
  return 0;
}

static int CeedVectorDestroy_Ref(CeedVector vec) {
  CeedVector_Ref *impl = vec->data;
  int ierr;

  ierr = CeedFree(&impl->array_allocated); CeedChk(ierr);
  ierr = CeedFree(&vec->data); CeedChk(ierr);
  return 0;
}

static int CeedVectorCreate_Ref(Ceed ceed, CeedInt n, CeedVector vec) {
  CeedVector_Ref *impl;
  int ierr;

  vec->SetArray = CeedVectorSetArray_Ref;
  vec->GetArray = CeedVectorGetArray_Ref;
  vec->GetArrayRead = CeedVectorGetArrayRead_Ref;
  vec->RestoreArray = CeedVectorRestoreArray_Ref;
  vec->RestoreArrayRead = CeedVectorRestoreArrayRead_Ref;
  vec->Destroy = CeedVectorDestroy_Ref;
  ierr = CeedCalloc(1,&impl); CeedChk(ierr);
  vec->data = impl;
  return 0;
}

static int CeedElemRestrictionApply_Ref(CeedElemRestriction r,
                                        CeedTransposeMode tmode, CeedInt ncomp,
                                        CeedTransposeMode lmode, CeedVector u,
                                        CeedVector v, CeedRequest *request) {
  CeedElemRestriction_Ref *impl = r->data;
  int ierr;
  const CeedScalar *uu;
  CeedScalar *vv;
  CeedInt esize = r->nelem*r->elemsize;

  ierr = CeedVectorGetArrayRead(u, CEED_MEM_HOST, &uu); CeedChk(ierr);
  ierr = CeedVectorGetArray(v, CEED_MEM_HOST, &vv); CeedChk(ierr);
  if (tmode == CEED_NOTRANSPOSE) {
    // Perform: v = r * u
    if (!impl->indices) {
      for (CeedInt i=0; i<esize; i++) vv[i] = uu[i];
    } else if (ncomp == 1) {
      for (CeedInt i=0; i<esize; i++) vv[i] = uu[impl->indices[i]];
    } else {
      // vv is (elemsize x ncomp x nelem), column-major
      if (lmode == CEED_NOTRANSPOSE) { // u is (ndof x ncomp), column-major
        for (CeedInt e = 0; e < r->nelem; e++)
          for (CeedInt d = 0; d < ncomp; d++)
            for (CeedInt i=0; i<r->elemsize; i++) {
              vv[i+r->elemsize*(d+ncomp*e)] =
                uu[impl->indices[i+r->elemsize*e]+r->ndof*d];
            }
      } else { // u is (ncomp x ndof), column-major
        for (CeedInt e = 0; e < r->nelem; e++)
          for (CeedInt d = 0; d < ncomp; d++)
            for (CeedInt i=0; i<r->elemsize; i++) {
              vv[i+r->elemsize*(d+ncomp*e)] =
                uu[d+ncomp*impl->indices[i+r->elemsize*e]];
            }
      }
    }
  } else {
    // Note: in transpose mode, we perform: v += r^t * u
    if (!impl->indices) {
      for (CeedInt i=0; i<esize; i++) vv[i] += uu[i];
    } else if (ncomp == 1) {
      for (CeedInt i=0; i<esize; i++) vv[impl->indices[i]] += uu[i];
    } else {
      // u is (elemsize x ncomp x nelem)
      if (lmode == CEED_NOTRANSPOSE) { // vv is (ndof x ncomp), column-major
        for (CeedInt e = 0; e < r->nelem; e++)
          for (CeedInt d = 0; d < ncomp; d++)
            for (CeedInt i=0; i<r->elemsize; i++) {
              vv[impl->indices[i+r->elemsize*e]+r->ndof*d] +=
                uu[i+r->elemsize*(d+e*ncomp)];
            }
      } else { // vv is (ncomp x ndof), column-major
        for (CeedInt e = 0; e < r->nelem; e++)
          for (CeedInt d = 0; d < ncomp; d++)
            for (CeedInt i=0; i<r->elemsize; i++) {
              vv[d+ncomp*impl->indices[i+r->elemsize*e]] +=
                uu[i+r->elemsize*(d+e*ncomp)];
            }
      }
    }
  }
  ierr = CeedVectorRestoreArrayRead(u, &uu); CeedChk(ierr);
  ierr = CeedVectorRestoreArray(v, &vv); CeedChk(ierr);
  if (request != CEED_REQUEST_IMMEDIATE && request != CEED_REQUEST_ORDERED)
    *request = NULL;
  return 0;
}

static int CeedElemRestrictionDestroy_Ref(CeedElemRestriction r) {
  CeedElemRestriction_Ref *impl = r->data;
  int ierr;

  ierr = CeedFree(&impl->indices_allocated); CeedChk(ierr);
  ierr = CeedFree(&r->data); CeedChk(ierr);
  return 0;
}

static int CeedElemRestrictionCreate_Ref(CeedElemRestriction r,
    CeedMemType mtype,
    CeedCopyMode cmode, const CeedInt *indices) {
  int ierr;
  CeedElemRestriction_Ref *impl;

  if (mtype != CEED_MEM_HOST)
    return CeedError(r->ceed, 1, "Only MemType = HOST supported");
  ierr = CeedCalloc(1,&impl); CeedChk(ierr);
  switch (cmode) {
  case CEED_COPY_VALUES:
    ierr = CeedMalloc(r->nelem*r->elemsize, &impl->indices_allocated);
    CeedChk(ierr);
    memcpy(impl->indices_allocated, indices,
           r->nelem * r->elemsize * sizeof(indices[0]));
    impl->indices = impl->indices_allocated;
    break;
  case CEED_OWN_POINTER:
    impl->indices_allocated = (CeedInt *)indices;
    impl->indices = impl->indices_allocated;
    break;
  case CEED_USE_POINTER:
    impl->indices = indices;
  }
  r->data = impl;
  r->Apply = CeedElemRestrictionApply_Ref;
  r->Destroy = CeedElemRestrictionDestroy_Ref;
  return 0;
}

// Contracts on the middle index
// NOTRANSPOSE: V_ajc = T_jb U_abc
// TRANSPOSE:   V_ajc = T_bj U_abc
// If Add != 0, "=" is replaced by "+="
static int CeedTensorContract_Ref(Ceed ceed,
                                  CeedInt A, CeedInt B, CeedInt C, CeedInt J,
                                  const CeedScalar *t, CeedTransposeMode tmode,
                                  const CeedInt Add,
                                  const CeedScalar *u, CeedScalar *v) {
  CeedInt tstride0 = B, tstride1 = 1;
  if (tmode == CEED_TRANSPOSE) {
    tstride0 = 1; tstride1 = J;
  }

  for (CeedInt a=0; a<A; a++) {
    for (CeedInt j=0; j<J; j++) {
      if (!Add) {
        for (CeedInt c=0; c<C; c++)
          v[(a*J+j)*C+c] = 0;
      }
      for (CeedInt b=0; b<B; b++) {
        for (CeedInt c=0; c<C; c++) {
          v[(a*J+j)*C+c] += t[j*tstride0 + b*tstride1] * u[(a*B+b)*C+c];
        }
      }
    }
  }
  return 0;
}

static int CeedBasisApply_Ref(CeedBasis basis, CeedTransposeMode tmode,
                              CeedEvalMode emode,
                              const CeedScalar *u, CeedScalar *v) {
  int ierr;
  const CeedInt dim = basis->dim;
  const CeedInt ndof = basis->ndof;
  const CeedInt nqpt = ndof*CeedPowInt(basis->Q1d, dim);
  const CeedInt add = (tmode == CEED_TRANSPOSE);

  if (tmode == CEED_TRANSPOSE) {
    const CeedInt vsize = ndof*CeedPowInt(basis->P1d, dim);
    for (CeedInt i = 0; i < vsize; i++)
      v[i] = (CeedScalar) 0;
  }
  if (emode & CEED_EVAL_INTERP) {
    CeedInt P = basis->P1d, Q = basis->Q1d;
    if (tmode == CEED_TRANSPOSE) {
      P = basis->Q1d; Q = basis->P1d;
    }
    CeedInt pre = ndof*CeedPowInt(P, dim-1), post = 1;
    CeedScalar tmp[2][ndof*Q*CeedPowInt(P>Q?P:Q, dim-1)];
    for (CeedInt d=0; d<dim; d++) {
      ierr = CeedTensorContract_Ref(basis->ceed, pre, P, post, Q, basis->interp1d,
                                    tmode, add&&(d==dim-1),
                                    d==0?u:tmp[d%2], d==dim-1?v:tmp[(d+1)%2]);
      CeedChk(ierr);
      pre /= P;
      post *= Q;
    }
    if (tmode == CEED_NOTRANSPOSE) {
      v += nqpt;
    } else {
      u += nqpt;
    }
  }
  if (emode & CEED_EVAL_GRAD) {
    CeedInt P = basis->P1d, Q = basis->Q1d;
    // In CEED_NOTRANSPOSE mode:
    // u is (P^dim x nc), column-major layout (nc = ndof)
    // v is (Q^dim x nc x dim), column-major layout (nc = ndof)
    // In CEED_TRANSPOSE mode, the sizes of u and v are switched.
    if (tmode == CEED_TRANSPOSE) {
      P = basis->Q1d, Q = basis->P1d;
    }
    CeedScalar tmp[2][ndof*Q*CeedPowInt(P>Q?P:Q, dim-1)];
    for (CeedInt p = 0; p < dim; p++) {
      CeedInt pre = ndof*CeedPowInt(P, dim-1), post = 1;
      for (CeedInt d=0; d<dim; d++) {
        ierr = CeedTensorContract_Ref(basis->ceed, pre, P, post, Q,
                                      (p==d)?basis->grad1d:basis->interp1d,
                                      tmode, add&&(d==dim-1),
                                      d==0?u:tmp[d%2], d==dim-1?v:tmp[(d+1)%2]);
        CeedChk(ierr);
        pre /= P;
        post *= Q;
      }
      if (tmode == CEED_NOTRANSPOSE) {
        v += nqpt;
      } else {
        u += nqpt;
      }
    }
  }
  if (emode & CEED_EVAL_WEIGHT) {
    if (tmode == CEED_TRANSPOSE)
      return CeedError(basis->ceed, 1,
                       "CEED_EVAL_WEIGHT incompatible with CEED_TRANSPOSE");
    CeedInt Q = basis->Q1d;
    for (CeedInt d=0; d<dim; d++) {
      CeedInt pre = CeedPowInt(Q, dim-d-1), post = CeedPowInt(Q, d);
      for (CeedInt i=0; i<pre; i++) {
        for (CeedInt j=0; j<Q; j++) {
          for (CeedInt k=0; k<post; k++) {
            v[(i*Q + j)*post + k] = basis->qweight1d[j]
                                    * (d == 0 ? 1 : v[(i*Q + j)*post + k]);
          }
        }
      }
    }
  }
  return 0;
}

static int CeedBasisDestroy_Ref(CeedBasis basis) {
  return 0;
}

static int CeedBasisCreateTensorH1_Ref(Ceed ceed, CeedInt dim, CeedInt P1d,
                                       CeedInt Q1d, const CeedScalar *interp1d,
                                       const CeedScalar *grad1d,
                                       const CeedScalar *qref1d,
                                       const CeedScalar *qweight1d,
                                       CeedBasis basis) {
  basis->Apply = CeedBasisApply_Ref;
  basis->Destroy = CeedBasisDestroy_Ref;
  return 0;
}

static int CeedQFunctionApply_Ref(CeedQFunction qf, void *qdata, CeedInt Q,
                                  const CeedScalar *const *u,
                                  CeedScalar *const *v) {
  int ierr;
  ierr = qf->function(qf->ctx, qdata, Q, u, v); CeedChk(ierr);
  return 0;
}

static int CeedQFunctionDestroy_Ref(CeedQFunction qf) {
  return 0;
}

static int CeedQFunctionCreate_Ref(CeedQFunction qf) {
  qf->Apply = CeedQFunctionApply_Ref;
  qf->Destroy = CeedQFunctionDestroy_Ref;
  return 0;
}

static int CeedOperatorDestroy_Ref(CeedOperator op) {
  CeedOperator_Ref *impl = op->data;
  int ierr;

  ierr = CeedVectorDestroy(&impl->etmp); CeedChk(ierr);
  ierr = CeedVectorDestroy(&impl->qdata); CeedChk(ierr);
  ierr = CeedFree(&op->data); CeedChk(ierr);
  return 0;
}

static int CeedOperatorApply_Ref(CeedOperator op, CeedVector qdata,
                                 CeedVector ustate,
                                 CeedVector residual, CeedRequest *request) {
  CeedOperator_Ref *impl = op->data;
  CeedVector etmp;
  CeedInt Q;
  const CeedInt nc = op->basis->ndof, dim = op->basis->dim;
  CeedScalar *Eu;
  char *qd;
  int ierr;
  CeedTransposeMode lmode = CEED_NOTRANSPOSE;

  if (!impl->etmp) {
    ierr = CeedVectorCreate(op->ceed,
                            nc * op->Erestrict->nelem * op->Erestrict->elemsize,
                            &impl->etmp); CeedChk(ierr);
    // etmp is allocated when CeedVectorGetArray is called below
  }
  etmp = impl->etmp;
  if (op->qf->inmode & ~CEED_EVAL_WEIGHT) {
    ierr = CeedElemRestrictionApply(op->Erestrict, CEED_NOTRANSPOSE,
                                    nc, lmode, ustate, etmp,
                                    CEED_REQUEST_IMMEDIATE); CeedChk(ierr);
  }
  ierr = CeedBasisGetNumQuadraturePoints(op->basis, &Q); CeedChk(ierr);
  ierr = CeedVectorGetArray(etmp, CEED_MEM_HOST, &Eu); CeedChk(ierr);
  ierr = CeedVectorGetArray(qdata, CEED_MEM_HOST, (CeedScalar**)&qd);
  CeedChk(ierr);
  for (CeedInt e=0; e<op->Erestrict->nelem; e++) {
    CeedScalar BEu[Q*nc*(dim+2)], BEv[Q*nc*(dim+2)], *out[5] = {0,0,0,0,0};
    const CeedScalar *in[5] = {0,0,0,0,0};
    // TODO: quadrature weights can be computed just once
    ierr = CeedBasisApply(op->basis, CEED_NOTRANSPOSE, op->qf->inmode,
                          &Eu[e*op->Erestrict->elemsize*nc], BEu);
    CeedChk(ierr);
    CeedScalar *u_ptr = BEu, *v_ptr = BEv;
    if (op->qf->inmode & CEED_EVAL_INTERP) { in[0] = u_ptr; u_ptr += Q*nc; }
    if (op->qf->inmode & CEED_EVAL_GRAD) { in[1] = u_ptr; u_ptr += Q*nc*dim; }
    if (op->qf->inmode & CEED_EVAL_WEIGHT) { in[4] = u_ptr; u_ptr += Q; }
    if (op->qf->outmode & CEED_EVAL_INTERP) { out[0] = v_ptr; v_ptr += Q*nc; }
    if (op->qf->outmode & CEED_EVAL_GRAD) { out[1] = v_ptr; v_ptr += Q*nc*dim; }
    ierr = CeedQFunctionApply(op->qf, &qd[e*Q*op->qf->qdatasize], Q, in, out);
    CeedChk(ierr);
    ierr = CeedBasisApply(op->basis, CEED_TRANSPOSE, op->qf->outmode, BEv,
                          &Eu[e*op->Erestrict->elemsize*nc]);
    CeedChk(ierr);
  }
  ierr = CeedVectorRestoreArray(etmp, &Eu); CeedChk(ierr);
  if (residual) {
    CeedScalar *res;
    CeedVectorGetArray(residual, CEED_MEM_HOST, &res);
    for (int i = 0; i < residual->length; i++)
      res[i] = (CeedScalar)0;
    ierr = CeedElemRestrictionApply(op->Erestrict, CEED_TRANSPOSE,
                                    nc, lmode, etmp, residual,
                                    CEED_REQUEST_IMMEDIATE); CeedChk(ierr);
  }
  if (request != CEED_REQUEST_IMMEDIATE && request != CEED_REQUEST_ORDERED)
    *request = NULL;
  return 0;
}

static int CeedOperatorGetQData_Ref(CeedOperator op, CeedVector *qdata) {
  CeedOperator_Ref *impl = op->data;
  int ierr;

  if (!impl->qdata) {
    CeedInt Q;
    ierr = CeedBasisGetNumQuadraturePoints(op->basis, &Q); CeedChk(ierr);
    ierr = CeedVectorCreate(op->ceed,
                            op->Erestrict->nelem * Q
                            * op->qf->qdatasize / sizeof(CeedScalar),
                            &impl->qdata); CeedChk(ierr);
  }
  *qdata = impl->qdata;
  return 0;
}

static int CeedOperatorCreate_Ref(CeedOperator op) {
  CeedOperator_Ref *impl;
  int ierr;

  ierr = CeedCalloc(1, &impl); CeedChk(ierr);
  op->data = impl;
  op->Destroy = CeedOperatorDestroy_Ref;
  op->Apply = CeedOperatorApply_Ref;
  op->GetQData = CeedOperatorGetQData_Ref;
  return 0;
}
=======
#include "ceed-ref.h"
>>>>>>> 7dd84a72

static int CeedInit_Ref(const char *resource, Ceed ceed) {
  if (strcmp(resource, "/cpu/self")
      && strcmp(resource, "/cpu/self/ref"))
    return CeedError(ceed, 1, "Ref backend cannot use resource: %s", resource);
  ceed->VecCreate = CeedVectorCreate_Ref;
  ceed->BasisCreateTensorH1 = CeedBasisCreateTensorH1_Ref;
  ceed->ElemRestrictionCreate = CeedElemRestrictionCreate_Ref;
  ceed->QFunctionCreate = CeedQFunctionCreate_Ref;
  ceed->OperatorCreate = CeedOperatorCreate_Ref;
  return 0;
}

__attribute__((constructor))
static void Register(void) {
  CeedRegister("/cpu/self/ref", CeedInit_Ref);
}<|MERGE_RESOLUTION|>--- conflicted
+++ resolved
@@ -16,467 +16,7 @@
 
 #include <ceed-impl.h>
 #include <string.h>
-<<<<<<< HEAD
-
-typedef struct {
-  CeedScalar *array;
-  CeedScalar *array_allocated;
-} CeedVector_Ref;
-
-typedef struct {
-  const CeedInt *indices;
-  CeedInt *indices_allocated;
-} CeedElemRestriction_Ref;
-
-typedef struct {
-  CeedVector etmp;
-  CeedVector qdata;
-} CeedOperator_Ref;
-
-static int CeedVectorSetArray_Ref(CeedVector vec, CeedMemType mtype,
-                                  CeedCopyMode cmode, CeedScalar *array) {
-  CeedVector_Ref *impl = vec->data;
-  int ierr;
-
-  if (mtype != CEED_MEM_HOST)
-    return CeedError(vec->ceed, 1, "Only MemType = HOST supported");
-  ierr = CeedFree(&impl->array_allocated); CeedChk(ierr);
-  switch (cmode) {
-  case CEED_COPY_VALUES:
-    ierr = CeedMalloc(vec->length, &impl->array_allocated); CeedChk(ierr);
-    impl->array = impl->array_allocated;
-    if (array) memcpy(impl->array, array, vec->length * sizeof(array[0]));
-    break;
-  case CEED_OWN_POINTER:
-    impl->array_allocated = array;
-    impl->array = array;
-    break;
-  case CEED_USE_POINTER:
-    impl->array = array;
-  }
-  return 0;
-}
-
-static int CeedVectorGetArray_Ref(CeedVector vec, CeedMemType mtype,
-                                  CeedScalar **array) {
-  CeedVector_Ref *impl = vec->data;
-  int ierr;
-
-  if (mtype != CEED_MEM_HOST)
-    return CeedError(vec->ceed, 1, "Can only provide to HOST memory");
-  if (!impl->array) { // Allocate if array is not yet allocated
-    ierr = CeedVectorSetArray(vec, CEED_MEM_HOST, CEED_COPY_VALUES, NULL);
-    CeedChk(ierr);
-  }
-  *array = impl->array;
-  return 0;
-}
-
-static int CeedVectorGetArrayRead_Ref(CeedVector vec, CeedMemType mtype,
-                                      const CeedScalar **array) {
-  CeedVector_Ref *impl = vec->data;
-  int ierr;
-
-  if (mtype != CEED_MEM_HOST)
-    return CeedError(vec->ceed, 1, "Can only provide to HOST memory");
-  if (!impl->array) { // Allocate if array is not yet allocated
-    ierr = CeedVectorSetArray(vec, CEED_MEM_HOST, CEED_COPY_VALUES, NULL);
-    CeedChk(ierr);
-  }
-  *array = impl->array;
-  return 0;
-}
-
-static int CeedVectorRestoreArray_Ref(CeedVector vec, CeedScalar **array) {
-  *array = NULL;
-  return 0;
-}
-
-static int CeedVectorRestoreArrayRead_Ref(CeedVector vec,
-    const CeedScalar **array) {
-  *array = NULL;
-  return 0;
-}
-
-static int CeedVectorDestroy_Ref(CeedVector vec) {
-  CeedVector_Ref *impl = vec->data;
-  int ierr;
-
-  ierr = CeedFree(&impl->array_allocated); CeedChk(ierr);
-  ierr = CeedFree(&vec->data); CeedChk(ierr);
-  return 0;
-}
-
-static int CeedVectorCreate_Ref(Ceed ceed, CeedInt n, CeedVector vec) {
-  CeedVector_Ref *impl;
-  int ierr;
-
-  vec->SetArray = CeedVectorSetArray_Ref;
-  vec->GetArray = CeedVectorGetArray_Ref;
-  vec->GetArrayRead = CeedVectorGetArrayRead_Ref;
-  vec->RestoreArray = CeedVectorRestoreArray_Ref;
-  vec->RestoreArrayRead = CeedVectorRestoreArrayRead_Ref;
-  vec->Destroy = CeedVectorDestroy_Ref;
-  ierr = CeedCalloc(1,&impl); CeedChk(ierr);
-  vec->data = impl;
-  return 0;
-}
-
-static int CeedElemRestrictionApply_Ref(CeedElemRestriction r,
-                                        CeedTransposeMode tmode, CeedInt ncomp,
-                                        CeedTransposeMode lmode, CeedVector u,
-                                        CeedVector v, CeedRequest *request) {
-  CeedElemRestriction_Ref *impl = r->data;
-  int ierr;
-  const CeedScalar *uu;
-  CeedScalar *vv;
-  CeedInt esize = r->nelem*r->elemsize;
-
-  ierr = CeedVectorGetArrayRead(u, CEED_MEM_HOST, &uu); CeedChk(ierr);
-  ierr = CeedVectorGetArray(v, CEED_MEM_HOST, &vv); CeedChk(ierr);
-  if (tmode == CEED_NOTRANSPOSE) {
-    // Perform: v = r * u
-    if (!impl->indices) {
-      for (CeedInt i=0; i<esize; i++) vv[i] = uu[i];
-    } else if (ncomp == 1) {
-      for (CeedInt i=0; i<esize; i++) vv[i] = uu[impl->indices[i]];
-    } else {
-      // vv is (elemsize x ncomp x nelem), column-major
-      if (lmode == CEED_NOTRANSPOSE) { // u is (ndof x ncomp), column-major
-        for (CeedInt e = 0; e < r->nelem; e++)
-          for (CeedInt d = 0; d < ncomp; d++)
-            for (CeedInt i=0; i<r->elemsize; i++) {
-              vv[i+r->elemsize*(d+ncomp*e)] =
-                uu[impl->indices[i+r->elemsize*e]+r->ndof*d];
-            }
-      } else { // u is (ncomp x ndof), column-major
-        for (CeedInt e = 0; e < r->nelem; e++)
-          for (CeedInt d = 0; d < ncomp; d++)
-            for (CeedInt i=0; i<r->elemsize; i++) {
-              vv[i+r->elemsize*(d+ncomp*e)] =
-                uu[d+ncomp*impl->indices[i+r->elemsize*e]];
-            }
-      }
-    }
-  } else {
-    // Note: in transpose mode, we perform: v += r^t * u
-    if (!impl->indices) {
-      for (CeedInt i=0; i<esize; i++) vv[i] += uu[i];
-    } else if (ncomp == 1) {
-      for (CeedInt i=0; i<esize; i++) vv[impl->indices[i]] += uu[i];
-    } else {
-      // u is (elemsize x ncomp x nelem)
-      if (lmode == CEED_NOTRANSPOSE) { // vv is (ndof x ncomp), column-major
-        for (CeedInt e = 0; e < r->nelem; e++)
-          for (CeedInt d = 0; d < ncomp; d++)
-            for (CeedInt i=0; i<r->elemsize; i++) {
-              vv[impl->indices[i+r->elemsize*e]+r->ndof*d] +=
-                uu[i+r->elemsize*(d+e*ncomp)];
-            }
-      } else { // vv is (ncomp x ndof), column-major
-        for (CeedInt e = 0; e < r->nelem; e++)
-          for (CeedInt d = 0; d < ncomp; d++)
-            for (CeedInt i=0; i<r->elemsize; i++) {
-              vv[d+ncomp*impl->indices[i+r->elemsize*e]] +=
-                uu[i+r->elemsize*(d+e*ncomp)];
-            }
-      }
-    }
-  }
-  ierr = CeedVectorRestoreArrayRead(u, &uu); CeedChk(ierr);
-  ierr = CeedVectorRestoreArray(v, &vv); CeedChk(ierr);
-  if (request != CEED_REQUEST_IMMEDIATE && request != CEED_REQUEST_ORDERED)
-    *request = NULL;
-  return 0;
-}
-
-static int CeedElemRestrictionDestroy_Ref(CeedElemRestriction r) {
-  CeedElemRestriction_Ref *impl = r->data;
-  int ierr;
-
-  ierr = CeedFree(&impl->indices_allocated); CeedChk(ierr);
-  ierr = CeedFree(&r->data); CeedChk(ierr);
-  return 0;
-}
-
-static int CeedElemRestrictionCreate_Ref(CeedElemRestriction r,
-    CeedMemType mtype,
-    CeedCopyMode cmode, const CeedInt *indices) {
-  int ierr;
-  CeedElemRestriction_Ref *impl;
-
-  if (mtype != CEED_MEM_HOST)
-    return CeedError(r->ceed, 1, "Only MemType = HOST supported");
-  ierr = CeedCalloc(1,&impl); CeedChk(ierr);
-  switch (cmode) {
-  case CEED_COPY_VALUES:
-    ierr = CeedMalloc(r->nelem*r->elemsize, &impl->indices_allocated);
-    CeedChk(ierr);
-    memcpy(impl->indices_allocated, indices,
-           r->nelem * r->elemsize * sizeof(indices[0]));
-    impl->indices = impl->indices_allocated;
-    break;
-  case CEED_OWN_POINTER:
-    impl->indices_allocated = (CeedInt *)indices;
-    impl->indices = impl->indices_allocated;
-    break;
-  case CEED_USE_POINTER:
-    impl->indices = indices;
-  }
-  r->data = impl;
-  r->Apply = CeedElemRestrictionApply_Ref;
-  r->Destroy = CeedElemRestrictionDestroy_Ref;
-  return 0;
-}
-
-// Contracts on the middle index
-// NOTRANSPOSE: V_ajc = T_jb U_abc
-// TRANSPOSE:   V_ajc = T_bj U_abc
-// If Add != 0, "=" is replaced by "+="
-static int CeedTensorContract_Ref(Ceed ceed,
-                                  CeedInt A, CeedInt B, CeedInt C, CeedInt J,
-                                  const CeedScalar *t, CeedTransposeMode tmode,
-                                  const CeedInt Add,
-                                  const CeedScalar *u, CeedScalar *v) {
-  CeedInt tstride0 = B, tstride1 = 1;
-  if (tmode == CEED_TRANSPOSE) {
-    tstride0 = 1; tstride1 = J;
-  }
-
-  for (CeedInt a=0; a<A; a++) {
-    for (CeedInt j=0; j<J; j++) {
-      if (!Add) {
-        for (CeedInt c=0; c<C; c++)
-          v[(a*J+j)*C+c] = 0;
-      }
-      for (CeedInt b=0; b<B; b++) {
-        for (CeedInt c=0; c<C; c++) {
-          v[(a*J+j)*C+c] += t[j*tstride0 + b*tstride1] * u[(a*B+b)*C+c];
-        }
-      }
-    }
-  }
-  return 0;
-}
-
-static int CeedBasisApply_Ref(CeedBasis basis, CeedTransposeMode tmode,
-                              CeedEvalMode emode,
-                              const CeedScalar *u, CeedScalar *v) {
-  int ierr;
-  const CeedInt dim = basis->dim;
-  const CeedInt ndof = basis->ndof;
-  const CeedInt nqpt = ndof*CeedPowInt(basis->Q1d, dim);
-  const CeedInt add = (tmode == CEED_TRANSPOSE);
-
-  if (tmode == CEED_TRANSPOSE) {
-    const CeedInt vsize = ndof*CeedPowInt(basis->P1d, dim);
-    for (CeedInt i = 0; i < vsize; i++)
-      v[i] = (CeedScalar) 0;
-  }
-  if (emode & CEED_EVAL_INTERP) {
-    CeedInt P = basis->P1d, Q = basis->Q1d;
-    if (tmode == CEED_TRANSPOSE) {
-      P = basis->Q1d; Q = basis->P1d;
-    }
-    CeedInt pre = ndof*CeedPowInt(P, dim-1), post = 1;
-    CeedScalar tmp[2][ndof*Q*CeedPowInt(P>Q?P:Q, dim-1)];
-    for (CeedInt d=0; d<dim; d++) {
-      ierr = CeedTensorContract_Ref(basis->ceed, pre, P, post, Q, basis->interp1d,
-                                    tmode, add&&(d==dim-1),
-                                    d==0?u:tmp[d%2], d==dim-1?v:tmp[(d+1)%2]);
-      CeedChk(ierr);
-      pre /= P;
-      post *= Q;
-    }
-    if (tmode == CEED_NOTRANSPOSE) {
-      v += nqpt;
-    } else {
-      u += nqpt;
-    }
-  }
-  if (emode & CEED_EVAL_GRAD) {
-    CeedInt P = basis->P1d, Q = basis->Q1d;
-    // In CEED_NOTRANSPOSE mode:
-    // u is (P^dim x nc), column-major layout (nc = ndof)
-    // v is (Q^dim x nc x dim), column-major layout (nc = ndof)
-    // In CEED_TRANSPOSE mode, the sizes of u and v are switched.
-    if (tmode == CEED_TRANSPOSE) {
-      P = basis->Q1d, Q = basis->P1d;
-    }
-    CeedScalar tmp[2][ndof*Q*CeedPowInt(P>Q?P:Q, dim-1)];
-    for (CeedInt p = 0; p < dim; p++) {
-      CeedInt pre = ndof*CeedPowInt(P, dim-1), post = 1;
-      for (CeedInt d=0; d<dim; d++) {
-        ierr = CeedTensorContract_Ref(basis->ceed, pre, P, post, Q,
-                                      (p==d)?basis->grad1d:basis->interp1d,
-                                      tmode, add&&(d==dim-1),
-                                      d==0?u:tmp[d%2], d==dim-1?v:tmp[(d+1)%2]);
-        CeedChk(ierr);
-        pre /= P;
-        post *= Q;
-      }
-      if (tmode == CEED_NOTRANSPOSE) {
-        v += nqpt;
-      } else {
-        u += nqpt;
-      }
-    }
-  }
-  if (emode & CEED_EVAL_WEIGHT) {
-    if (tmode == CEED_TRANSPOSE)
-      return CeedError(basis->ceed, 1,
-                       "CEED_EVAL_WEIGHT incompatible with CEED_TRANSPOSE");
-    CeedInt Q = basis->Q1d;
-    for (CeedInt d=0; d<dim; d++) {
-      CeedInt pre = CeedPowInt(Q, dim-d-1), post = CeedPowInt(Q, d);
-      for (CeedInt i=0; i<pre; i++) {
-        for (CeedInt j=0; j<Q; j++) {
-          for (CeedInt k=0; k<post; k++) {
-            v[(i*Q + j)*post + k] = basis->qweight1d[j]
-                                    * (d == 0 ? 1 : v[(i*Q + j)*post + k]);
-          }
-        }
-      }
-    }
-  }
-  return 0;
-}
-
-static int CeedBasisDestroy_Ref(CeedBasis basis) {
-  return 0;
-}
-
-static int CeedBasisCreateTensorH1_Ref(Ceed ceed, CeedInt dim, CeedInt P1d,
-                                       CeedInt Q1d, const CeedScalar *interp1d,
-                                       const CeedScalar *grad1d,
-                                       const CeedScalar *qref1d,
-                                       const CeedScalar *qweight1d,
-                                       CeedBasis basis) {
-  basis->Apply = CeedBasisApply_Ref;
-  basis->Destroy = CeedBasisDestroy_Ref;
-  return 0;
-}
-
-static int CeedQFunctionApply_Ref(CeedQFunction qf, void *qdata, CeedInt Q,
-                                  const CeedScalar *const *u,
-                                  CeedScalar *const *v) {
-  int ierr;
-  ierr = qf->function(qf->ctx, qdata, Q, u, v); CeedChk(ierr);
-  return 0;
-}
-
-static int CeedQFunctionDestroy_Ref(CeedQFunction qf) {
-  return 0;
-}
-
-static int CeedQFunctionCreate_Ref(CeedQFunction qf) {
-  qf->Apply = CeedQFunctionApply_Ref;
-  qf->Destroy = CeedQFunctionDestroy_Ref;
-  return 0;
-}
-
-static int CeedOperatorDestroy_Ref(CeedOperator op) {
-  CeedOperator_Ref *impl = op->data;
-  int ierr;
-
-  ierr = CeedVectorDestroy(&impl->etmp); CeedChk(ierr);
-  ierr = CeedVectorDestroy(&impl->qdata); CeedChk(ierr);
-  ierr = CeedFree(&op->data); CeedChk(ierr);
-  return 0;
-}
-
-static int CeedOperatorApply_Ref(CeedOperator op, CeedVector qdata,
-                                 CeedVector ustate,
-                                 CeedVector residual, CeedRequest *request) {
-  CeedOperator_Ref *impl = op->data;
-  CeedVector etmp;
-  CeedInt Q;
-  const CeedInt nc = op->basis->ndof, dim = op->basis->dim;
-  CeedScalar *Eu;
-  char *qd;
-  int ierr;
-  CeedTransposeMode lmode = CEED_NOTRANSPOSE;
-
-  if (!impl->etmp) {
-    ierr = CeedVectorCreate(op->ceed,
-                            nc * op->Erestrict->nelem * op->Erestrict->elemsize,
-                            &impl->etmp); CeedChk(ierr);
-    // etmp is allocated when CeedVectorGetArray is called below
-  }
-  etmp = impl->etmp;
-  if (op->qf->inmode & ~CEED_EVAL_WEIGHT) {
-    ierr = CeedElemRestrictionApply(op->Erestrict, CEED_NOTRANSPOSE,
-                                    nc, lmode, ustate, etmp,
-                                    CEED_REQUEST_IMMEDIATE); CeedChk(ierr);
-  }
-  ierr = CeedBasisGetNumQuadraturePoints(op->basis, &Q); CeedChk(ierr);
-  ierr = CeedVectorGetArray(etmp, CEED_MEM_HOST, &Eu); CeedChk(ierr);
-  ierr = CeedVectorGetArray(qdata, CEED_MEM_HOST, (CeedScalar**)&qd);
-  CeedChk(ierr);
-  for (CeedInt e=0; e<op->Erestrict->nelem; e++) {
-    CeedScalar BEu[Q*nc*(dim+2)], BEv[Q*nc*(dim+2)], *out[5] = {0,0,0,0,0};
-    const CeedScalar *in[5] = {0,0,0,0,0};
-    // TODO: quadrature weights can be computed just once
-    ierr = CeedBasisApply(op->basis, CEED_NOTRANSPOSE, op->qf->inmode,
-                          &Eu[e*op->Erestrict->elemsize*nc], BEu);
-    CeedChk(ierr);
-    CeedScalar *u_ptr = BEu, *v_ptr = BEv;
-    if (op->qf->inmode & CEED_EVAL_INTERP) { in[0] = u_ptr; u_ptr += Q*nc; }
-    if (op->qf->inmode & CEED_EVAL_GRAD) { in[1] = u_ptr; u_ptr += Q*nc*dim; }
-    if (op->qf->inmode & CEED_EVAL_WEIGHT) { in[4] = u_ptr; u_ptr += Q; }
-    if (op->qf->outmode & CEED_EVAL_INTERP) { out[0] = v_ptr; v_ptr += Q*nc; }
-    if (op->qf->outmode & CEED_EVAL_GRAD) { out[1] = v_ptr; v_ptr += Q*nc*dim; }
-    ierr = CeedQFunctionApply(op->qf, &qd[e*Q*op->qf->qdatasize], Q, in, out);
-    CeedChk(ierr);
-    ierr = CeedBasisApply(op->basis, CEED_TRANSPOSE, op->qf->outmode, BEv,
-                          &Eu[e*op->Erestrict->elemsize*nc]);
-    CeedChk(ierr);
-  }
-  ierr = CeedVectorRestoreArray(etmp, &Eu); CeedChk(ierr);
-  if (residual) {
-    CeedScalar *res;
-    CeedVectorGetArray(residual, CEED_MEM_HOST, &res);
-    for (int i = 0; i < residual->length; i++)
-      res[i] = (CeedScalar)0;
-    ierr = CeedElemRestrictionApply(op->Erestrict, CEED_TRANSPOSE,
-                                    nc, lmode, etmp, residual,
-                                    CEED_REQUEST_IMMEDIATE); CeedChk(ierr);
-  }
-  if (request != CEED_REQUEST_IMMEDIATE && request != CEED_REQUEST_ORDERED)
-    *request = NULL;
-  return 0;
-}
-
-static int CeedOperatorGetQData_Ref(CeedOperator op, CeedVector *qdata) {
-  CeedOperator_Ref *impl = op->data;
-  int ierr;
-
-  if (!impl->qdata) {
-    CeedInt Q;
-    ierr = CeedBasisGetNumQuadraturePoints(op->basis, &Q); CeedChk(ierr);
-    ierr = CeedVectorCreate(op->ceed,
-                            op->Erestrict->nelem * Q
-                            * op->qf->qdatasize / sizeof(CeedScalar),
-                            &impl->qdata); CeedChk(ierr);
-  }
-  *qdata = impl->qdata;
-  return 0;
-}
-
-static int CeedOperatorCreate_Ref(CeedOperator op) {
-  CeedOperator_Ref *impl;
-  int ierr;
-
-  ierr = CeedCalloc(1, &impl); CeedChk(ierr);
-  op->data = impl;
-  op->Destroy = CeedOperatorDestroy_Ref;
-  op->Apply = CeedOperatorApply_Ref;
-  op->GetQData = CeedOperatorGetQData_Ref;
-  return 0;
-}
-=======
 #include "ceed-ref.h"
->>>>>>> 7dd84a72
 
 static int CeedInit_Ref(const char *resource, Ceed ceed) {
   if (strcmp(resource, "/cpu/self")
